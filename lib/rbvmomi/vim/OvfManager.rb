# @note +deployOVF+ and requires +curl+. If +curl+ is not in your +PATH+
#       then set the +CURL+ environment variable to point to it.
# @todo Use an HTTP library instead of executing +curl+.
class RbVmomi::VIM::OvfManager
  CURLBIN = ENV['CURL'] || "curl" #@private

  # Deploy an OVF.
  #
  # @param [Hash] opts The options hash.
  # @option opts [String]             :uri Location of the OVF.
  # @option opts [String]             :vmName Name of the new VM.
  # @option opts [VIM::Folder]        :vmFolder Folder to place the VM in.
  # @option opts [VIM::HostSystem]    :host Host to use.
  # @option opts [VIM::ResourcePool]  :resourcePool Resource pool to use.
  # @option opts [VIM::Datastore]     :datastore Datastore to use.
  # @option opts [String]             :diskProvisioning (thin) Disk provisioning mode.
  # @option opts [Hash]               :networkMappings Network mappings.
  # @option opts [Hash]               :propertyMappings Property mappings.
  def deployOVF opts
    opts = { :networkMappings => {},
             :propertyMappings => {},
             :diskProvisioning => :thin }.merge opts

    %w(uri vmName vmFolder host resourcePool datastore).each do |k|
      fail "parameter #{k} required" unless opts[k.to_sym]
    end

    ovfImportSpec = RbVmomi::VIM::OvfCreateImportSpecParams(
      :hostSystem => opts[:host],
      :locale => "US",
      :entityName => opts[:vmName],
      :deploymentOption => "",
      :networkMapping => opts[:networkMappings].map{|from, to| RbVmomi::VIM::OvfNetworkMapping(:name => from, :network => to)},
      :propertyMapping => opts[:propertyMappings].to_a,
      :diskProvisioning => opts[:diskProvisioning]
    )

    result = CreateImportSpec(
      :ovfDescriptor => open(opts[:uri]).read,
      :resourcePool => opts[:resourcePool],
      :datastore => opts[:datastore],
      :cisp => ovfImportSpec
    )

    raise result.error[0].localizedMessage if result.error && !result.error.empty?

    if result.warning
      result.warning.each{|x| puts "OVF Warning: #{x.localizedMessage.chomp}" }
    end

    nfcLease = opts[:resourcePool].ImportVApp(:spec => result.importSpec,
                                              :folder => opts[:vmFolder],
                                              :host => opts[:host])

    nfcLease.wait_until(:state) { nfcLease.state != "initializing" }
    raise nfcLease.error if nfcLease.state == "error"
    begin
      nfcLease.HttpNfcLeaseProgress(:percent => 5)
      progress = 5.0
      result.fileItem.each do |fileItem|
        deviceUrl = nfcLease.info.deviceUrl.find{|x| x.importKey == fileItem.deviceId}
        if !deviceUrl
          raise "Couldn't find deviceURL for device '#{fileItem.deviceId}'"
        end

        # XXX handle file:// URIs
        ovfFilename = opts[:uri].to_s
        tmp = ovfFilename.split(/\//)
        tmp.pop
        tmp << fileItem.path
        filename = tmp.join("/")

        method = fileItem.create ? "PUT" : "POST"

        keepAliveThread = Thread.new do
          while true
            sleep 2 * 60
            nfcLease.HttpNfcLeaseProgress(:percent => progress.to_i)
          end
        end

        href = deviceUrl.url.gsub("*", opts[:host].config.network.vnic[0].spec.ip.ipAddress)
        downloadCmd = "#{CURLBIN} -L '#{URI::escape(filename)}'"
        uploadCmd = "#{CURLBIN} -Ss -X #{method} --insecure -T - -H 'Content-Type: application/x-vnd.vmware-streamVmdk' '#{URI::escape(href)}'"
        # Previously we used to append "-H 'Content-Length: #{fileItem.size}'"
        # to the uploadCmd. It is not clear to me why, but that leads to 
        # trucation of the uploaded disk. Without this option curl can't tell
        # the progress, but who cares
        system("#{downloadCmd} | #{uploadCmd}", STDOUT => "/dev/null")
        
        keepAliveThread.kill
        keepAliveThread.join
        
        progress += (90.0 / result.fileItem.length)
        nfcLease.HttpNfcLeaseProgress(:percent => progress.to_i)
      end

      nfcLease.HttpNfcLeaseProgress(:percent => 100)
      vm = nfcLease.info.entity
      nfcLease.HttpNfcLeaseComplete
      vm
    end
<<<<<<< HEAD
  rescue Exception => ex
    begin
      nfcLease.HttpNfcLeaseAbort if nfcLease
    rescue
      # Do nothing, just swallow this exception
    end
=======
  rescue Exception
    (nfcLease.HttpNfcLeaseAbort rescue nil) if nfcLease
>>>>>>> 5dc0ca33
    raise
  end
end<|MERGE_RESOLUTION|>--- conflicted
+++ resolved
@@ -100,17 +100,8 @@
       nfcLease.HttpNfcLeaseComplete
       vm
     end
-<<<<<<< HEAD
-  rescue Exception => ex
-    begin
-      nfcLease.HttpNfcLeaseAbort if nfcLease
-    rescue
-      # Do nothing, just swallow this exception
-    end
-=======
   rescue Exception
     (nfcLease.HttpNfcLeaseAbort rescue nil) if nfcLease
->>>>>>> 5dc0ca33
     raise
   end
 end